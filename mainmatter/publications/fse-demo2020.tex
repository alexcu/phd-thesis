--- conflicted
+++ resolved
@@ -89,14 +89,10 @@
 % From previous seasons, he knows that, on average, 95\% of the tomatoes he picks must be ripe; 2\% of the tomatoes should be small; 5\% of them should be medium-sized; 93\% of them should be large. He also wants to leave less than 10\% of unripe tomatoes on the vine to prevent birds and pests from ruining the crop. The solution must also handle \textbf{cost factors}; it must not miss more than 5\% of tomatoes per vine.
 Nina uses a two-stage pipeline consisting of a multi-class and a binary classification model. She has decided to evaluate the viability of cloud based intelligent services and use them if operationally effective.
 % Each stage is compounded onto the next, meaning that any false negatives will be reflected into the following stage of the pipeline. Each stage also uses a different model to conclude its outcome.
-<<<<<<< HEAD
-
-\Cref{fig:tomatoes} illustrates the pipeline used:
-=======
+
 \Cref{fse-demo2020:fig:tomatoes} illustrates an example of the pipeline as listed below:
->>>>>>> f5da22dd
-
- \begin{enumerate}
+
+\begin{enumerate}
     \item \textbf{Classify tomato `type'.} This stage uses an object localisation service to detect all tomato-like objects in the frame and classifies each tomato into one of the following labels: \texttt{[`roma',`cherry',`plum',`green',`yellow',`unknown']}.
     \item \textbf{Assess tomato `ripeness'.} This stage uses a crop of the localised tomatoes from the original frame to assess the crop's colour properties (i.e., average colour must have R > 200 and G < 240). This produces a binary classification to deduce whether the tomato is ripe or not.
     % \item Identify the size of the tomato. This places the tomato on a scale of 1--10 to extract the size determinant of the tomato for sorting.
